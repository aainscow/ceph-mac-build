--- conflicted
+++ resolved
@@ -394,6 +394,7 @@
   RGW_OP_CREATE_BUCKET,
   RGW_OP_DELETE_BUCKET,
   RGW_OP_PUT_OBJ,
+  RGW_OP_STAT_OBJ,
   RGW_OP_POST_OBJ,
   RGW_OP_PUT_METADATA_ACCOUNT,
   RGW_OP_PUT_METADATA_BUCKET,
@@ -1151,11 +1152,11 @@
 
 /** Store all the state necessary to complete and respond to an HTTP request*/
 struct req_state {
-<<<<<<< HEAD
   CephContext *cct;
   RGWClientIO *cio;
   RGWRequest *req; /// XXX: re-remove??
   http_op op;
+  RGWOpType op_type;
   bool content_started;
   int format;
   ceph::Formatter *formatter;
@@ -1173,44 +1174,6 @@
   uint8_t defer_to_bucket_acls;
   uint32_t perm_mask;
   utime_t header_time;
-=======
-   CephContext *cct;
-   RGWClientIO *cio;
-   http_op op;
-   RGWOpType op_type;
-   bool content_started;
-   int format;
-   ceph::Formatter *formatter;
-   string decoded_uri;
-   string relative_uri;
-   const char *length;
-   int64_t content_length;
-   map<string, string> generic_attrs;
-   struct rgw_err err;
-   bool expect_cont;
-   bool header_ended;
-   uint64_t obj_size;
-   bool enable_ops_log;
-   bool enable_usage_log;
-   uint8_t defer_to_bucket_acls;
-   uint32_t perm_mask;
-   utime_t header_time;
-
-   /* Set once when url_bucket is parsed and not violated thereafter. */
-   string bucket_tenant;
-   string bucket_name;
-
-   rgw_bucket bucket;
-   rgw_obj_key object;
-   string src_tenant_name;
-   string src_bucket_name;
-   rgw_obj_key src_object;
-   ACLOwner bucket_owner;
-   ACLOwner owner;
-
-   string region_endpoint;
-   string bucket_instance_id;
->>>>>>> ce421725
 
   /* Set once when url_bucket is parsed and not violated thereafter. */
   string bucket_tenant;
@@ -1242,16 +1205,11 @@
   RGWAccessControlPolicy *bucket_acl;
   RGWAccessControlPolicy *object_acl;
 
-<<<<<<< HEAD
   bool system_request;
-=======
-   /* aws4 auth support */
-   bool   aws4_auth_needs_complete;
-
-   rgw_aws4_auth *aws4_auth;
-
-   utime_t time;
->>>>>>> ce421725
+
+  /* aws4 auth support */
+  bool aws4_auth_needs_complete;
+  rgw_aws4_auth *aws4_auth;
 
   string canned_acl;
   bool has_acl_header;
