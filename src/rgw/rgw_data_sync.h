--- conflicted
+++ resolved
@@ -288,16 +288,7 @@
 
 public:
   RGWRemoteDataLog(const DoutPrefixProvider *dpp, RGWRados *_store,
-<<<<<<< HEAD
-                   RGWAsyncRadosProcessor *async_rados)
-    : RGWCoroutinesManager(_store->ctx(), _store->get_cr_registry()),
-      dpp(dpp), store(_store), async_rados(async_rados),
-      http_manager(store->ctx(), completion_mgr),
-      data_sync_cr(NULL),
-      initialized(false) {}
-=======
                    RGWAsyncRadosProcessor *async_rados);
->>>>>>> 2bf10310
   int init(const string& _source_zone, RGWRESTConn *_conn, RGWSyncErrorLogger *_error_logger,
            RGWSyncTraceManager *_sync_tracer, RGWSyncModuleInstanceRef& module,
            PerfCounters* _counters);
